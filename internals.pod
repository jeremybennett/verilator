--- conflicted
+++ resolved
@@ -132,11 +132,7 @@
 =item C<V3GraphEdge>
 
 This is the base class for directed edges between pairs of vertices. Edges
-<<<<<<< HEAD
-have an associated C<weight> and may also be maked C<cutable>. A generic
-=======
 have an associated C<weight> and may also be made C<cutable>. A generic
->>>>>>> 9309d0b0
 C<user>/C<userp> member variable is also provided.
 
 Accessors, C<fromp> and C<top> return the "from" and "to" vertices
@@ -375,25 +371,6 @@
 
   test_regress/t/driver.pl --help
 
-<<<<<<< HEAD
-Developers will also want to configure with two extra flags
-
-=over 4
-
-=item --enable-long-tests
-
-In addition to the standard C, SystemC and SystemPerl tests also run the tests
-in the C<test_vcs>, C<test_verilated> and C<test_regress> directories when
-using I<make test>.
-
-=item --enable-ccwarn
-
-Cause the build to stop on warnings as well as errors. A good way to ensure no
-sloppy code gets added.
-
-However it can be a pain in the neck when it comes to testing, since third
-party code used in the tests (e.g. SystemC) may not be warning free.
-=======
 Developers will also want to configure with two extra flags:
 
 =over 4
@@ -411,7 +388,6 @@
 tests in the C<test_vcs>, C<test_verilated> and C<test_regress> directories
 when using I<make test>.  This is disabled by default as SystemC/SystemPerl
 installation problems would otherwise falsely indicate a Verilator problem.
->>>>>>> 9309d0b0
 
 =back
 
@@ -433,20 +409,12 @@
 =item *
 
 When checking the MANIFEST, the test will barf on unexpected code in the
-<<<<<<< HEAD
-verilator tree. So make sure to keep any such code outside the tree.
-=======
 Verilator tree. So make sure to keep any such code outside the tree.
->>>>>>> 9309d0b0
 
 =item *
 
 Not all Linux systems install Perldoc by default. This is needed for the
-<<<<<<< HEAD
-I<--help> option to verilator, but also for regression testing. This can be
-=======
 I<--help> option to Verilator, and also for regression testing. This can be
->>>>>>> 9309d0b0
 installed using cpan:
 
     cpan install Pod::Perldoc
