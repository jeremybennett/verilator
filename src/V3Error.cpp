--- conflicted
+++ resolved
@@ -105,13 +105,9 @@
 void FileLineSingleton::fileNameNumMapDumpXml(ostream& os) {
     os<<"<files>\n";
     for (FileNameNumMap::const_iterator it = m_namemap.begin(); it != m_namemap.end(); ++it) {
-<<<<<<< HEAD
-	os<<"<file id=\""<<filenameLetters(it->second)<<"\" filename=\""<<it->first<<"\" language=\""<<numberToLang(it->second).ascii()<<"\"/>\n";
-=======
 	os<<"<file id=\""<<filenameLetters(it->second)
 	  <<"\" filename=\""<<it->first
 	  <<"\" language=\""<<numberToLang(it->second).ascii()<<"\"/>\n";
->>>>>>> 899a7df1
     }
     os<<"</files>\n";
 }
@@ -186,10 +182,6 @@
     return newp;
 }
 
-<<<<<<< HEAD
-//! Update the language, based on the file name.
-=======
->>>>>>> 899a7df1
 void FileLine::updateLanguage () {
      language(v3Global.opt.fileLanguage(filename()));
 }
